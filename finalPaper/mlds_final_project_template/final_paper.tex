\documentclass[12pt]{article}

% Packages
\usepackage{graphicx}
\usepackage{sectsty}
\usepackage{titlesec}
\usepackage{fancyhdr}
\usepackage{geometry}
\usepackage{booktabs}
\usepackage{longtable}
\usepackage{array}
\usepackage{hyperref}
\usepackage{parskip}
\usepackage[numbers]{natbib}
\usepackage{enumitem}
\usepackage{tikz}
\usetikzlibrary{arrows.meta,positioning}

% Margins
\geometry{
  top=1in,
  bottom=1in,
  left=1in,
  right=1in
}

% Header & Footer
\pagestyle{fancy}
\fancyhf{}
\fancyhead[L]{Road Distress Classification}
\fancyhead[R]{\thepage}

% Section Styling
\titleformat{\section}{\Large\bfseries}{\thesection}{1em}{}
\titleformat{\subsection}{\large\bfseries}{\thesubsection}{1em}{}

% Title, Authors, and Institutions
\title{
    \Huge \textbf{Final Project Report}\\[1em]
    \Large \textbf{Road Distress Classification: Balanced Performance Through Ensemble Learning and Per-Class Threshold Optimization}
}
\author{%
  \textbf{Dor Skoler}\\
  Reichman University\\
  \texttt{ID: 208942342}%
  \and
  \textbf{Guy Gazpan}\\
  Reichman University\\
  \texttt{ID: 208465757}%
}
\date{\today}

\begin{document}

% Title page
\begin{titlepage}
\centering
\includegraphics[width=0.4\textwidth]{images/runi_logo.png}\\[1em]
{\LARGE Reichman University}\\[1em]
{\large Efi Arazi School of Computer Science}\\[1em]
{\large M.Sc. Program in Machine Learning and Data Science}\\[1em]
\vspace{2.5em}

{\Huge Final Project Report}\\[1.5em]
{\Large Road Distress Classification}\\[1em]
{\small \textbf{Dor Skoler} \quad \texttt{ID: 208942342} \quad \textbf{Guy Gazpan} \quad \texttt{ID: 208465757}}\\[1em]
{\small \textbf{Advisors:} Alon Oring}\\[1em]
{\small \today}\\[2em]

\begin{abstract}
This project presents a comprehensive approach to automated road distress classification, achieving balanced performance through innovative ensemble learning and per-class threshold optimization. We discovered that combining two complementary EfficientNet-B3 models—one focused on robust feature extraction and another enhanced with CLAHE preprocessing and road masking derived from 187 manually annotated images—significantly outperforms individual approaches. Our key innovation lies in optimizing decision thresholds per class for general monitoring: damage (0.50), occlusion (0.40), and crop (0.49), achieving precision-recall balanced performance with accuracies of 79\%, 93\%, and 99\% respectively. The system processes 18,173 road images across three critical conditions and demonstrates that ensemble methods with adaptive thresholding provide robust real-world performance. Our final deployment pipeline includes real-time inference capabilities, Grad-CAM visualizations, and a comprehensive web interface suitable for practical road monitoring applications.
\end{abstract}

\end{titlepage}

\section{Introduction}

Road infrastructure monitoring faces a critical challenge: how to automatically detect and classify different types of distress conditions with the accuracy needed for real-world deployment. Traditional computer vision approaches often struggle with class imbalance, varying environmental conditions, and the need to distinguish between multiple simultaneous conditions in a single image.
<<<<<<< HEAD

This project began with a deceptively simple goal—classify road images into three categories: damage, occlusion, and crop issues. However, what we discovered through systematic experimentation transformed our understanding of multi-label classification for infrastructure monitoring.

Our breakthrough came not from architectural innovations alone, but from recognizing that different types of distress require fundamentally different decision strategies. Through systematic threshold optimization, we developed balanced per-class thresholds that achieve robust performance across diverse conditions: damage (0.50), occlusion (0.40), and crop (0.49). This approach prioritizes practical deployment readiness with consistent precision-recall balance rather than peak accuracy metrics.

The journey involved extensive experimentation across multiple model variants, preprocessing techniques, and ensemble strategies. A crucial methodological component was the development of a two-stage annotation process combining automated road segmentation with manual polygon-based refinement, enabling precise road boundary delineation for mask-enhanced models. Our final system combines two complementary EfficientNet-B3 models in a carefully calibrated ensemble that leverages the strengths of both pure feature learning and enhanced preprocessing approaches.

\section{Related Work}

Deep learning approaches to road condition assessment have evolved from single-class detection systems to multi-label frameworks capable of handling complex real-world scenarios \citet{he2016deep}. EfficientNet architectures have proven particularly effective for infrastructure monitoring due to their optimal accuracy-efficiency trade-offs \citet{krizhevsky2012imagenet}.

Recent advances in ensemble learning for computer vision tasks demonstrate that combining complementary models often outperforms individual architectures, particularly in scenarios with class imbalance or challenging environmental conditions \citet{bishop2006pattern}. However, most existing approaches apply uniform decision thresholds across all classes, potentially limiting performance in multi-label scenarios where different conditions require different sensitivity levels.

Our work contributes to this field by demonstrating that per-class threshold optimization can dramatically improve ensemble performance, particularly in infrastructure monitoring applications where false negatives and false positives carry different operational costs for different condition types.

=======

This project began with a deceptively simple goal—classify road images into three categories: damage, occlusion, and crop issues. However, what we discovered through systematic experimentation transformed our understanding of multi-label classification for infrastructure monitoring.

Our breakthrough came not from architectural innovations alone, but from recognizing that different types of distress require fundamentally different decision strategies. Through systematic threshold optimization, we developed balanced per-class thresholds that achieve robust performance across diverse conditions: damage (0.50), occlusion (0.40), and crop (0.49). This approach prioritizes practical deployment readiness with consistent precision-recall balance rather than peak accuracy metrics.

The journey involved extensive experimentation across multiple model variants, preprocessing techniques, and ensemble strategies. A crucial methodological component was the development of a two-stage annotation process combining automated road segmentation with manual polygon-based refinement, enabling precise road boundary delineation for mask-enhanced models. Our final system combines two complementary EfficientNet-B3 models in a carefully calibrated ensemble that leverages the strengths of both pure feature learning and enhanced preprocessing approaches.

\section{Related Work}

Deep learning approaches to road condition assessment have evolved from single-class detection systems to multi-label frameworks capable of handling complex real-world scenarios \citet{he2016deep}. EfficientNet architectures have proven particularly effective for infrastructure monitoring due to their optimal accuracy-efficiency trade-offs \citet{krizhevsky2012imagenet}.

Recent advances in ensemble learning for computer vision tasks demonstrate that combining complementary models often outperforms individual architectures, particularly in scenarios with class imbalance or challenging environmental conditions \citet{bishop2006pattern}. However, most existing approaches apply uniform decision thresholds across all classes, potentially limiting performance in multi-label scenarios where different conditions require different sensitivity levels.

Our work contributes to this field by demonstrating that per-class threshold optimization can dramatically improve ensemble performance, particularly in infrastructure monitoring applications where false negatives and false positives carry different operational costs for different condition types.

>>>>>>> 96969614
\section{Dataset and Methodology}

\subsection{Dataset Composition}

Our dataset comprises 18,173 road images systematically collected and annotated for three distinct classification tasks. To ensure robust evaluation, we implemented road-based splitting to prevent data leakage and maintain realistic testing conditions:

\begin{itemize}[itemsep=1pt,parsep=0pt,topsep=3pt]
\item \textbf{Training Set}: 10,901 images (60.0\%)
\item \textbf{Validation Set}: 3,640 images (20.0\%)
\item \textbf{Test Set}: 3,632 images (20.0\%)
\end{itemize}

<<<<<<< HEAD
=======
\begin{figure}[!htb]
\centering
\includegraphics[width=0.85\textwidth]{images/dataset_split_analysis.png}
\caption{Comprehensive dataset organization showing road-based splitting across 91 unique roads to prevent data leakage and ensure realistic evaluation conditions.}
\end{figure}

>>>>>>> 96969614
\subsection{Label Distribution and Class Imbalance}

The dataset exhibits significant class imbalance, which proved crucial to our eventual breakthrough in per-class threshold optimization:

\textbf{Damage Classification:}
\begin{itemize}[itemsep=1pt,parsep=0pt,topsep=2pt]
\item Damaged: 5,971 images (32.9\%)
\item Not Damaged: 12,202 images (67.1\%)
\end{itemize}

\textbf{Occlusion Classification:}
\begin{itemize}[itemsep=1pt,parsep=0pt,topsep=2pt]
\item Occluded: 3,476 images (19.1\%)
\item Not Occluded: 14,697 images (80.9\%)
\end{itemize}

\textbf{Crop Classification:}
\begin{itemize}[itemsep=1pt,parsep=0pt,topsep=2pt]
\item Cropped: 778 images (4.3\%)
\item Not Cropped: 17,395 images (95.7\%)
\end{itemize}

The severe imbalance in crop detection (4.3\% positive examples) and moderate imbalance in occlusion detection (19.1\%) drove our exploration of adaptive threshold strategies.
<<<<<<< HEAD

\subsection{Road Section Annotation Process}

A critical component of our approach involved creating precise road masks for mask-enhanced model variants. This process combined automated segmentation with manual annotation refinement to ensure accurate road boundary delineation.

\textbf{Two-Stage Annotation Pipeline:}

=======

\begin{figure}[!htb]
\centering
\begin{minipage}{0.32\textwidth}
\centering
\includegraphics[width=\textwidth]{images/damage_classification_distribution.png}
\end{minipage}
\hfill
\begin{minipage}{0.32\textwidth}
\centering
\includegraphics[width=\textwidth]{images/occlusion_classification_distribution.png}
\end{minipage}
\hfill
\begin{minipage}{0.32\textwidth}
\centering
\includegraphics[width=\textwidth]{images/crop_classification_distribution.png}
\end{minipage}
\caption{Class distribution across the three classification tasks showing varying degrees of imbalance that drove our per-class threshold optimization approach.}
\end{figure}

\subsection{Road Section Annotation Process}

A critical component of our approach involved creating precise road masks for mask-enhanced model variants. This process combined automated segmentation with manual annotation refinement to ensure accurate road boundary delineation.

\textbf{Two-Stage Annotation Pipeline:}

>>>>>>> 96969614
\textbf{Stage 1 - Automated Road Segmentation:} We employed a pre-trained U-Net model with ResNet34 encoder to generate initial road masks from raw images. This model was trained specifically for road segmentation using:
\begin{itemize}[itemsep=1pt,parsep=0pt,topsep=2pt]
\item Combined Dice + Binary Cross-Entropy loss
\item 256×256 pixel input resolution
\item Standard image normalization (ImageNet statistics)
\item Morphological operations for mask refinement
\end{itemize}

\textbf{Stage 2 - Manual Annotation Refinement:} To ensure high-quality road boundaries, we developed an interactive annotation interface that allowed precise manual correction of automated masks:

\begin{itemize}[itemsep=1pt,parsep=0pt,topsep=2pt]
\item \textbf{Polygon-Based Annotation}: Users could draw precise polygonal boundaries around road regions using mouse interaction
\item \textbf{Visual Overlay System}: Original images with overlaid predicted masks provided clear visual feedback during annotation
\item \textbf{Iterative Refinement}: Annotators could modify, add, or remove road regions with immediate visual confirmation
\item \textbf{Quality Control}: Only images with manually verified annotations (marked with `\_annotated.png` suffix) were included in mask-enhanced training
\item \textbf{Selective Annotation}: 187 representative images were selected for manual annotation to ensure high-quality road boundary training data
\end{itemize}

\textbf{Annotation Quality Metrics:}
The annotation process ensured that road masks captured accurate road boundaries while filtering out:
\begin{itemize}[itemsep=1pt,parsep=0pt,topsep=2pt]
\item Background vegetation and terrain
\item Non-road infrastructure (sidewalks, barriers)
\item Vehicles and temporary occlusions
\item Image artifacts and poor quality regions
\end{itemize}

This meticulous annotation process resulted in 187 manually annotated road masks that were essential for the success of mask-enhanced models (Models A, C, D, and H), enabling them to focus learning specifically on road surface conditions while ignoring irrelevant background features. The manually annotated subset represented 1.03\% of the total dataset, providing high-quality training examples for road boundary delineation.

\subsection{Experimental Evolution}

Our methodology evolved through systematic experimentation across multiple model variants:

\textbf{Model A}: EfficientNet-B3 + full road masking (using annotated boundaries)
\textbf{Model B}: EfficientNet-B3 + augmentation (no masks)  
\textbf{Model C}: EfficientNet-B3 + augmentation + full masking (using annotated boundaries)
\textbf{Model D}: EfficientNet-B3 + augmentation + partial masking (0.5 weight, using annotated boundaries)
\textbf{Model H}: EfficientNet-B3 + CLAHE preprocessing + partial masking (using annotated boundaries)
<<<<<<< HEAD

Models A, C, D, and H leveraged our precisely annotated road boundaries to focus learning on road surface conditions while filtering out irrelevant background features. Through extensive evaluation, Models B and H emerged as our top performers, representing complementary approaches: pure feature learning versus enhanced preprocessing with road masking. This led to our breakthrough two-model ensemble approach.

\section{Architecture and Training}

\subsection{Individual Model Architectures}

\textbf{Model B (Primary):} Pure EfficientNet-B3 with augmentation, no preprocessing masks.
\begin{itemize}[itemsep=1pt,parsep=0pt,topsep=2pt]
\item EfficientNet-B3 backbone (12M parameters)
\item Progressive classifier: 1536 → 512 → 256 → 128 → 3 outputs
\item Batch normalization and dropout (0.5) for regularization
\item Multi-label binary classification with sigmoid activation
\end{itemize}

\textbf{Model H (Enhanced):} EfficientNet-B3 with advanced preprocessing and road masking.
\begin{itemize}[itemsep=1pt,parsep=0pt,topsep=2pt]
\item CLAHE preprocessing for enhanced contrast
\item Partial road masking using manually annotated road boundaries (0.5 weight for non-road regions)
\item Same backbone architecture as Model B
\item Enhanced sensitivity to edge cases and low-contrast conditions through focused road attention
\end{itemize}

\subsection{Training Configuration}

Both models were trained with identical hyperparameters:

\begin{itemize}[itemsep=1pt,parsep=0pt,topsep=3pt]
\item \textbf{Optimizer}: AdamW (lr=1e-3, weight decay=1e-4)
\item \textbf{Scheduler}: Cosine annealing with warmup
\item \textbf{Batch Size}: 32, Mixed Precision FP16
\item \textbf{Early Stopping}: Patience 7-10 epochs on validation accuracy
\item \textbf{Data Augmentation}: Rotation (±5°), flips, brightness/contrast, Gaussian noise
\end{itemize}

\subsection{Two-Model Ensemble Strategy}

Our breakthrough approach combines Models B and H using equal weighting (0.5/0.5) with per-class threshold optimization:

\begin{figure}[!htb]
\centering
\begin{tikzpicture}[
  node distance=5mm,
  box/.style={draw, rounded corners, align=center, minimum width=3cm, minimum height=1cm, inner sep=2pt, font=\small},
  arr/.style={-Latex}
]
  \node[box] (input) {Input Image\\$256 \times 256 \times 3$};
  
  \node[box, below left=8mm of input] (modelb) {Model B\\EfficientNet-B3\\(Augmentation)};
  \node[box, below right=8mm of input] (modelh) {Model H\\EfficientNet-B3\\(CLAHE + Masks)};
  
  \node[box, below=12mm of input] (ensemble) {Ensemble Averaging\\(0.5/0.5 weights)};
  
  \node[box, below=8mm of ensemble] (thresholds) {Per-Class Thresholds\\Dam:0.50, Occ:0.40, Crop:0.49};
  
  \node[box, below=8mm of thresholds] (output) {Final Predictions};
  
  \draw[arr] (input) -- (modelb);
  \draw[arr] (input) -- (modelh);
  \draw[arr] (modelb) -- (ensemble);
  \draw[arr] (modelh) -- (ensemble);
  \draw[arr] (ensemble) -- (thresholds);
  \draw[arr] (thresholds) -- (output);
\end{tikzpicture}
\caption{Two-model ensemble architecture with per-class threshold optimization}
\end{figure}
=======

Models A, C, D, and H leveraged our precisely annotated road boundaries to focus learning on road surface conditions while filtering out irrelevant background features. Through extensive evaluation, Models B and H emerged as our top performers, representing complementary approaches: pure feature learning versus enhanced preprocessing with road masking. This led to our breakthrough two-model ensemble approach.

\section{Architecture and Training}

\subsection{Individual Model Architectures}

\textbf{Model B (Primary):} Pure EfficientNet-B3 with augmentation, no preprocessing masks.
\begin{itemize}[itemsep=1pt,parsep=0pt,topsep=2pt]
\item EfficientNet-B3 backbone (12M parameters)
\item Progressive classifier: 1536 → 512 → 256 → 128 → 3 outputs
\item Batch normalization and dropout (0.5) for regularization
\item Multi-label binary classification with sigmoid activation
\end{itemize}

\textbf{Model H (Enhanced):} EfficientNet-B3 with advanced preprocessing and road masking.
\begin{itemize}[itemsep=1pt,parsep=0pt,topsep=2pt]
\item CLAHE preprocessing for enhanced contrast
\item Partial road masking using manually annotated road boundaries (0.5 weight for non-road regions)
\item Same backbone architecture as Model B
\item Enhanced sensitivity to edge cases and low-contrast conditions through focused road attention
\end{itemize}

\subsection{Training Configuration}

Both models were trained with identical hyperparameters:

\begin{itemize}[itemsep=1pt,parsep=0pt,topsep=3pt]
\item \textbf{Optimizer}: AdamW (lr=1e-3, weight decay=1e-4)
\item \textbf{Scheduler}: Cosine annealing with warmup
\item \textbf{Batch Size}: 32, Mixed Precision FP16
\item \textbf{Early Stopping}: Patience 7-10 epochs on validation accuracy
\item \textbf{Data Augmentation}: Rotation (±5°), flips, brightness/contrast, Gaussian noise
\end{itemize}

\subsection{Two-Model Ensemble Strategy}

Our breakthrough approach combines Models B and H using equal weighting (0.5/0.5) with per-class threshold optimization:

\begin{figure}[!htb]
  \centering
  \begin{tikzpicture}[
    node distance=5mm,
    box/.style={draw, rounded corners, align=center, minimum width=3cm, minimum height=1cm, inner sep=2pt, font=\small},
    arr/.style={-Latex}
  ]
    \node[box] (input) {Input Image\\$256 \times 256 \times 3$};
    
    \node[box, below left=8mm of input] (modelb) {Model B\\EfficientNet-B3\\(Augmentation)};
    \node[box, below right=8mm of input] (modelh) {Model H\\EfficientNet-B3\\(CLAHE + Masks)};
    
    \node[box, below=12mm of input] (ensemble) {Ensemble Averaging\\(0.5/0.5 weights)};
    
    \node[box, below=8mm of ensemble] (thresholds) {Per-Class Thresholds\\Dam:0.50, Occ:0.40, Crop:0.49};
    
    \node[box, below=8mm of thresholds] (output) {Final Predictions};
    
    \draw[arr] (input) -- (modelb);
    \draw[arr] (input) -- (modelh);
    \draw[arr] (modelb) -- (ensemble);
    \draw[arr] (modelh) -- (ensemble);
    \draw[arr] (ensemble) -- (thresholds);
    \draw[arr] (thresholds) -- (output);
  \end{tikzpicture}
  \caption{Two-model ensemble architecture with per-class threshold optimization}
  \end{figure}
>>>>>>> 96969614

\section{Comprehensive Performance Analysis}

\subsection{Global Performance Metrics}

Our systematic analysis of model performance across all classes reveals distinct characteristics for each distress type:

\begin{itemize}[itemsep=1pt,parsep=0pt,topsep=3pt]
\item \textbf{Damage Detection}: ROC AUC 0.80, Average Precision (AP) 0.61 — the most challenging class with precision declining rapidly as recall increases
\item \textbf{Occlusion Detection}: ROC AUC 0.94, AP 0.81 — strong class separability with excellent discrimination
\item \textbf{Crop Detection}: ROC AUC 0.98, AP 0.93 — best-separated class with near-perfect performance
\end{itemize}

The precision-recall curves demonstrate class separability under realistic class imbalance conditions, with crop detection dominating the performance space while damage detection presents the greatest classification challenge due to its flatter PR curve characteristics.

<<<<<<< HEAD
\subsection{Operational Performance Analysis}

Our balanced threshold configuration provides the following operational characteristics per 1,000 processed images:

\begin{itemize}[itemsep=1pt,parsep=0pt,topsep=3pt]
\item \textbf{Damage}: ~291 alerts generated, 82 actual cases missed
\item \textbf{Occlusion}: ~146 alerts generated, 39 actual cases missed  
\item \textbf{Crop}: ~38 alerts generated, 6 actual cases missed
\end{itemize}

This alert distribution enables practical deployment scenarios where different response strategies can be applied based on class-specific confidence levels and operational requirements.

\subsection{Alternative Threshold Strategies}

Beyond our balanced approach, we identified two additional operational modes:

\textbf{High-Recall Mode} (targeting ~90\% recall):
\begin{itemize}[itemsep=1pt,parsep=0pt,topsep=2pt]
\item Damage (τ≈0.12): P=0.32, R=0.90 — suitable for comprehensive audits
\item Occlusion (τ≈0.10): P=0.52, R=0.91 — effective for safety sweeps
\item Crop (τ≈0.25): P=0.78, R=0.90 — maintains good precision
\end{itemize}

\textbf{High-Precision Mode} (targeting 80-90\% precision):
\begin{itemize}[itemsep=1pt,parsep=0pt,topsep=2pt]
\item Damage (τ≈0.89): P=0.80, R=0.19 — requires human verification
\item Occlusion (τ≈0.64): P=0.90, R=0.49 — automated action suitable
\item Crop (τ≈0.38): P=0.90, R=0.87 — excellent automation candidate
\end{itemize}

\section{Results and Breakthrough Discovery}

\subsection{Individual Model Performance}

Our systematic evaluation revealed complementary strengths between our two best models:

\begin{table}[!h]
\centering
\begin{tabular}{lccc}
\toprule
\textbf{Model} & \textbf{Macro F1} & \textbf{Time (h)} & \textbf{Epoch} \\
\midrule
Model B & 0.806 & 1.26 & 21 \\
Model H & 0.781 & 2.99 & 37 \\
\bottomrule
\end{tabular}
\caption{Individual model comparison}
\end{table}

\noindent\textbf{Model B:} Pure feature learning approach
\begin{itemize}[itemsep=1pt,parsep=0pt,topsep=2pt]
\item Damage: Precision 63.6\%, Recall 65.8\%, F1 64.7\%
\item Occlusion: Precision 80.1\%, Recall 80.5\%, F1 80.3\%
\item Crop: Precision 97.5\%, Recall 96.3\%, F1 96.9\%
\end{itemize}

\noindent\textbf{Model H:} Enhanced preprocessing approach
\begin{itemize}[itemsep=1pt,parsep=0pt,topsep=2pt]
\item Damage: Precision 57.8\%, Recall 64.3\%, F1 60.9\%
\item Occlusion: Precision 81.7\%, Recall 73.8\%, F1 77.6\%
\item Crop: Precision 97.4\%, Recall 94.4\%, F1 95.9\%
\end{itemize}

\subsection{The Per-Class Threshold Breakthrough}

The critical discovery that transformed our project came through systematic threshold optimization. Standard ensemble approaches using uniform 0.5 thresholds achieved only 63.3\% accuracy. However, optimizing thresholds per class revealed fundamental insights about road distress detection:

\begin{table}[!h]
\centering
\begin{tabular}{lcccc}
\toprule
\textbf{Class} & \textbf{Threshold} & \textbf{Precision} & \textbf{Recall} & \textbf{Accuracy} \\
\midrule
Damage & 0.50 & 0.54 & 0.66 & 0.79 \\
Occlusion & 0.40 & 0.80 & 0.75 & 0.93 \\
Crop & 0.49 & 0.99 & 0.86 & 0.99 \\
\bottomrule
\end{tabular}
\caption{Balanced per-class thresholds for general monitoring}
\end{table}

\noindent\textbf{Key Insights:}

\textbf{Damage Detection (0.50 threshold):} The balanced threshold provides optimal trade-off between precision (0.54) and recall (0.66), achieving 79\% accuracy for general monitoring scenarios while maintaining reasonable detection sensitivity.

\textbf{Occlusion Detection (0.40 threshold):} The lowered threshold captures subtle environmental factors—shadows, vegetation, or debris—achieving high precision (0.80) and good recall (0.75) with 93\% accuracy, significantly outperforming standard 0.5 thresholds.

\textbf{Crop Detection (0.49 threshold):} The near-standard threshold achieves exceptional precision (0.99) and strong recall (0.86) with 99\% accuracy, effectively identifying incomplete road views while minimizing false alarms.

\subsection{Final Ensemble Results}

Our balanced threshold ensemble achieved strong performance optimized for general monitoring:

\begin{itemize}[itemsep=1pt,parsep=0pt,topsep=3pt]
\item \textbf{Balanced Performance:} Optimized for practical deployment scenarios
\item \textbf{Individual Class Performance:} 79\% (damage), 93\% (occlusion), 99\% (crop)
\item \textbf{Precision-Recall Balance:} Damage (P=0.54, R=0.66), Occlusion (P=0.80, R=0.75), Crop (P=0.99, R=0.86)
\item \textbf{Deployment Ready:} Balanced thresholds provide reliable performance across diverse road conditions
\end{itemize}

This balanced approach demonstrates that ensemble methods with carefully tuned per-class thresholds can provide robust performance suitable for real-world road monitoring applications, prioritizing consistent detection over peak accuracy metrics.

\section{Technical Implementation}

\subsection{Deployment Pipeline}

Our production system includes comprehensive inference capabilities:

\begin{itemize}[itemsep=1pt,parsep=0pt,topsep=3pt]
\item \textbf{Multi-Model Ensemble Engine}: Seamless integration of Model B and Model H
\item \textbf{Grad-CAM Visualization}: Individual and combined attention maps for interpretability
\item \textbf{Web Interface}: Modern Streamlit-based UI with real-time processing
\item \textbf{Batch Processing}: Efficient handling of multiple images
\item \textbf{Configurable Thresholds}: Dynamic adjustment of per-class decision boundaries
\end{itemize}

\subsection{Performance Characteristics}

\begin{itemize}[itemsep=1pt,parsep=0pt,topsep=3pt]
\item \textbf{Inference Speed}: ~50ms per image on RTX 4070 Ti Super
\item \textbf{Memory Usage}: ~4GB GPU memory for dual model ensemble
\item \textbf{Scalability}: Supports batch processing with configurable parallelization
\item \textbf{Reliability}: Comprehensive error handling and fallback mechanisms
\end{itemize}

\section{Experimental Evolution and Methodology}

\subsection{Comprehensive Experimental Timeline}

Our research methodology involved systematic experimentation across multiple phases, each building upon previous insights to achieve our final breakthrough. This section documents the complete experimental journey that led to our balanced ensemble approach.

\subsubsection{Phase 1: Initial Development (April 8, 2025)}

\textbf{Objective}: Establish foundational project architecture and data processing pipelines.

\textbf{Key Activities}:
\begin{itemize}[itemsep=1pt,parsep=0pt,topsep=2pt]
\item Project structure and configuration setup
\item Dataset organization and preprocessing pipeline development
\item Comprehensive exploratory data analysis
\item Core utility and component creation
\end{itemize}

\textbf{Outcomes}: Created reusable data processing utilities and established project conventions that supported all subsequent experiments.

\subsubsection{Phase 2: Model Training Foundation (April 27, 2025)}

\textbf{Objective}: Develop initial model architectures and training pipelines.

\textbf{Key Activities}:
\begin{itemize}[itemsep=1pt,parsep=0pt,topsep=2pt]
=======
\begin{figure}[!htb]
\centering
\includegraphics[width=0.85\textwidth]{images/performance_metrics_analysis.png}
\caption{Global performance metrics showing ROC AUC and Average Precision scores across all classification tasks, demonstrating varying degrees of class separability.}
\end{figure}

\subsection{Operational Performance Analysis}

Our balanced threshold configuration provides the following operational characteristics per 1,000 processed images:

\begin{itemize}[itemsep=1pt,parsep=0pt,topsep=3pt]
\item \textbf{Damage}: ~291 alerts generated, 82 actual cases missed
\item \textbf{Occlusion}: ~146 alerts generated, 39 actual cases missed  
\item \textbf{Crop}: ~38 alerts generated, 6 actual cases missed
\end{itemize}

This alert distribution enables practical deployment scenarios where different response strategies can be applied based on class-specific confidence levels and operational requirements.

\begin{figure}[!htb]
\centering
\includegraphics[width=0.85\textwidth]{images/operational_performance_analysis.png}
\caption{Operational performance analysis showing expected alert rates and miss rates per 1,000 processed images for practical deployment scenarios.}
\end{figure}

\subsection{Alternative Threshold Strategies}

Beyond our balanced approach, we identified two additional operational modes:

\textbf{High-Recall Mode} (targeting ~90\% recall):
\begin{itemize}[itemsep=1pt,parsep=0pt,topsep=2pt]
\item Damage ($\tau \approx 0.12$): P=0.32, R=0.90 — suitable for comprehensive audits
\item Occlusion ($\tau \approx 0.10$): P=0.52, R=0.91 — effective for safety sweeps
\item Crop ($\tau \approx 0.25$): P=0.78, R=0.90 — maintains good precision
\end{itemize}

\textbf{High-Precision Mode} (targeting 80-90\% precision):
\begin{itemize}[itemsep=1pt,parsep=0pt,topsep=2pt]
\item Damage ($\tau \approx 0.89$): P=0.80, R=0.19 — requires human verification
\item Occlusion ($\tau \approx 0.64$): P=0.90, R=0.49 — automated action suitable
\item Crop ($\tau \approx 0.38$): P=0.90, R=0.87 — excellent automation candidate
\end{itemize}

\begin{figure}[!htb]
\centering
\includegraphics[width=0.85\textwidth]{images/threshold_strategies_comparison.png}
\caption{Comparison of three operational threshold strategies (balanced, high-recall, high-precision) showing performance trade-offs and recommended use cases.}
\end{figure}

\section{Results and Breakthrough Discovery}

\subsection{Individual Model Performance}

Our systematic evaluation revealed complementary strengths between our two best models:

\begin{figure}[!htb]
\centering
\includegraphics[width=0.85\textwidth]{images/model_comparison_detailed.png}
\caption{Comprehensive comparison of individual models showing complementary strengths between pure feature learning (Model B) and enhanced preprocessing (Model H) approaches.}
\end{figure}

\begin{table}[!h]
\centering
\begin{tabular}{lccc}
\toprule
\textbf{Model} & \textbf{Macro F1} & \textbf{Time (h)} & \textbf{Epoch} \\
\midrule
Model B & 0.806 & 1.26 & 21 \\
Model H & 0.781 & 2.99 & 37 \\
\bottomrule
\end{tabular}
\caption{Individual model comparison}
\end{table}

\noindent\textbf{Model B:} Pure feature learning approach
\begin{itemize}[itemsep=1pt,parsep=0pt,topsep=2pt]
\item Damage: Precision 63.6\%, Recall 65.8\%, F1 64.7\%
\item Occlusion: Precision 80.1\%, Recall 80.5\%, F1 80.3\%
\item Crop: Precision 97.5\%, Recall 96.3\%, F1 96.9\%
\end{itemize}

\noindent\textbf{Model H:} Enhanced preprocessing approach
\begin{itemize}[itemsep=1pt,parsep=0pt,topsep=2pt]
\item Damage: Precision 57.8\%, Recall 64.3\%, F1 60.9\%
\item Occlusion: Precision 81.7\%, Recall 73.8\%, F1 77.6\%
\item Crop: Precision 97.4\%, Recall 94.4\%, F1 95.9\%
\end{itemize}

\begin{figure}[!htb]
\centering
\includegraphics[width=0.85\textwidth]{images/individual_model_breakdown.png}
\caption{Detailed per-class performance breakdown for both models showing why ensemble combination outperforms individual approaches.}
\end{figure}

\subsection{The Per-Class Threshold Breakthrough}

The critical discovery that transformed our project came through systematic threshold optimization. Standard ensemble approaches using uniform 0.5 thresholds achieved only 63.3\% accuracy. However, optimizing thresholds per class revealed fundamental insights about road distress detection:

\begin{figure}[!htb]
\centering
\includegraphics[width=0.85\textwidth]{images/breakthrough_analysis.png}
\caption{Dramatic visualization of the per-class threshold breakthrough showing 28.7\% accuracy improvement from threshold optimization across all classification tasks.}
\end{figure}

\begin{table}[!h]
\centering
\begin{tabular}{lcccc}
\toprule
\textbf{Class} & \textbf{Threshold} & \textbf{Precision} & \textbf{Recall} & \textbf{Accuracy} \\
\midrule
Damage & 0.50 & 0.54 & 0.66 & 0.79 \\
Occlusion & 0.40 & 0.80 & 0.75 & 0.93 \\
Crop & 0.49 & 0.99 & 0.86 & 0.99 \\
\bottomrule
\end{tabular}
\caption{Balanced per-class thresholds for general monitoring}
\end{table}

\noindent\textbf{Key Insights:}

\textbf{Damage Detection (0.50 threshold):} The balanced threshold provides optimal trade-off between precision (0.54) and recall (0.66), achieving 79\% accuracy for general monitoring scenarios while maintaining reasonable detection sensitivity.

\textbf{Occlusion Detection (0.40 threshold):} The lowered threshold captures subtle environmental factors—shadows, vegetation, or debris—achieving high precision (0.80) and good recall (0.75) with 93\% accuracy, significantly outperforming standard 0.5 thresholds.

\textbf{Crop Detection (0.49 threshold):} The near-standard threshold achieves exceptional precision (0.99) and strong recall (0.86) with 99\% accuracy, effectively identifying incomplete road views while minimizing false alarms.

\begin{figure}[!htb]
\centering
\includegraphics[width=0.85\textwidth]{images/threshold_optimization_analysis.png}
\caption{Comprehensive per-class threshold optimization results showing how different distress types require fundamentally different decision sensitivity levels.}
\end{figure}

\subsection{Final Ensemble Results}

Our balanced threshold ensemble achieved strong performance optimized for general monitoring:

\begin{itemize}[itemsep=1pt,parsep=0pt,topsep=3pt]
\item \textbf{Balanced Performance:} Optimized for practical deployment scenarios
\item \textbf{Individual Class Performance:} 79\% (damage), 93\% (occlusion), 99\% (crop)
\item \textbf{Precision-Recall Balance:} Damage (P=0.54, R=0.66), Occlusion (P=0.80, R=0.75), Crop (P=0.99, R=0.86)
\item \textbf{Deployment Ready:} Balanced thresholds provide reliable performance across diverse road conditions
\end{itemize}

This balanced approach demonstrates that ensemble methods with carefully tuned per-class thresholds can provide robust performance suitable for real-world road monitoring applications, prioritizing consistent detection over peak accuracy metrics.

\section{Technical Implementation}

\subsection{Deployment Pipeline}

Our production system includes comprehensive inference capabilities:

\begin{itemize}[itemsep=1pt,parsep=0pt,topsep=3pt]
\item \textbf{Multi-Model Ensemble Engine}: Seamless integration of Model B and Model H
\item \textbf{Grad-CAM Visualization}: Individual and combined attention maps for interpretability
\item \textbf{Web Interface}: Modern Streamlit-based UI with real-time processing
\item \textbf{Batch Processing}: Efficient handling of multiple images
\item \textbf{Configurable Thresholds}: Dynamic adjustment of per-class decision boundaries
\end{itemize}

\subsection{Performance Characteristics}

\begin{itemize}[itemsep=1pt,parsep=0pt,topsep=3pt]
\item \textbf{Inference Speed}: ~50ms per image on RTX 4070 Ti Super
\item \textbf{Memory Usage}: ~4GB GPU memory for dual model ensemble
\item \textbf{Scalability}: Supports batch processing with configurable parallelization
\item \textbf{Reliability}: Comprehensive error handling and fallback mechanisms
\end{itemize}

\section{Experimental Evolution and Methodology}

\subsection{Comprehensive Experimental Timeline}

Our research methodology involved systematic experimentation across multiple phases, each building upon previous insights to achieve our final breakthrough. This section documents the complete experimental journey that led to our balanced ensemble approach.

\subsubsection{Phase 1: Initial Development (April 8, 2025)}

\textbf{Objective}: Establish foundational project architecture and data processing pipelines.

\textbf{Key Activities}:
\begin{itemize}[itemsep=1pt,parsep=0pt,topsep=2pt]
\item Project structure and configuration setup
\item Dataset organization and preprocessing pipeline development
\item Comprehensive exploratory data analysis
\item Core utility and component creation
\end{itemize}

\textbf{Outcomes}: Created reusable data processing utilities and established project conventions that supported all subsequent experiments.

\subsubsection{Phase 2: Model Training Foundation (April 27, 2025)}

\textbf{Objective}: Develop initial model architectures and training pipelines.

\textbf{Key Activities}:
\begin{itemize}[itemsep=1pt,parsep=0pt,topsep=2pt]
>>>>>>> 96969614
\item EfficientNet-B3 and ResNet50 architecture implementation
\item Basic training pipeline with standard augmentation
\item Initial performance baseline establishment
\item Model evaluation and visualization tools
\end{itemize}
<<<<<<< HEAD

\textbf{Results}: Established baseline performance metrics and identified the need for enhanced preprocessing approaches.

\subsubsection{Phase 3: Mask-Enhanced Training (May 10, 2025)}

\textbf{Objective}: Integrate road segmentation masks to focus learning on road surface conditions.

\textbf{Key Innovations}:
\begin{itemize}[itemsep=1pt,parsep=0pt,topsep=2pt]
\item U-Net with EfficientNet-B3 encoder architecture
\item Road mask integration for focused training
\item Mixed precision training optimization
\item Comprehensive evaluation pipeline
\end{itemize}

\textbf{Results}: Achieved 88.99\% overall accuracy (+7.64\% improvement with masks), demonstrating the value of road-focused learning.

\subsubsection{Phase 4: Smart Data Splitting (June 28, 2025)}

\textbf{Objective}: Implement road-wise data splitting to prevent data leakage and ensure realistic evaluation.

\textbf{Methodology}:
\begin{itemize}[itemsep=1pt,parsep=0pt,topsep=2pt]
\item Road-based splitting with balanced label distribution across 91 unique roads
\item Quality filtering removing images with <15\% road coverage
\item Conservative augmentation pipeline generating 4x data diversity
\item A/B testing framework for masked vs. unmasked approaches
\end{itemize}

\textbf{Achievements}:
\begin{itemize}[itemsep=1pt,parsep=0pt,topsep=2pt]
\item Train: 11,920 images (45 roads), Val: 3,171 images (23 roads), Test: 3,082 images (23 roads)
\item 97.36\% mask generation success rate with mean road coverage ~35\%
\item Zero data leakage with complete road integrity across splits
\end{itemize}

\subsubsection{Phase 5: Hybrid Training Approach (July 5, 2025)}

\textbf{Objective}: Combine successful elements from previous experiments into a comprehensive training framework.

\textbf{Model Variants Tested}:
\begin{itemize}[itemsep=1pt,parsep=0pt,topsep=2pt]
\item \textbf{Model A}: Pictures + full road masking
\item \textbf{Model B}: Pictures + augmentation (no masking)
\item \textbf{Model C}: Pictures + augmentation + full masking
\item \textbf{Model D}: Pictures + augmentation + partial masking (50\% weight)
\item \textbf{Model H}: EfficientNet-B3 + CLAHE preprocessing + partial masking
\end{itemize}

\textbf{Cross-Platform Implementation}: Designed for Windows, macOS, and Linux compatibility with automatic hardware detection (CUDA/MPS/CPU).

\textbf{Key Findings}: Models B and H emerged as top performers, representing complementary approaches of pure feature learning versus enhanced preprocessing.

\subsubsection{Phase 6: Ensemble Breakthrough (August 1, 2025)}

\textbf{Objective}: Optimize ensemble performance through systematic threshold analysis.

\textbf{Critical Discovery}: Per-class threshold optimization revealed that different distress types require fundamentally different decision strategies:

\begin{itemize}[itemsep=1pt,parsep=0pt,topsep=2pt]
\item Standard uniform thresholds (0.5): 63.3\% accuracy
\item Optimized per-class thresholds: 92.0\% accuracy (+28.7 points)
\item Model complementarity: Model B (8.3\% confidence) + Model H (66.5\% confidence) = optimal ensemble
\end{itemize}

\textbf{Validation Results}: 138/150 predictions correct across 50 test images, confirming production-ready performance.

\subsection{Methodological Insights}

\subsubsection{Data Quality and Annotation}

Our two-stage annotation process combining automated road segmentation with manual polygon-based refinement proved crucial for mask-enhanced models. The 187 manually annotated images (1.03\% of dataset) provided high-quality training examples that enabled precise road boundary delineation.

\subsubsection{Architecture Selection}

Systematic comparison across multiple architectures confirmed EfficientNet-B3's optimal balance between performance and computational efficiency for road distress classification, outperforming ResNet50 variants consistently.

\subsubsection{Training Strategy Evolution}

The progression from basic augmentation to CLAHE preprocessing and road masking demonstrated the importance of domain-specific enhancements. The final ensemble approach leverages both pure feature learning and enhanced preprocessing for maximum robustness.

\subsubsection{Evaluation Methodology}

Road-wise splitting proved essential for realistic performance assessment, preventing the inflated accuracy that occurs with random splitting when multiple images from the same road appear across train/test splits.

\section{Discussion and Impact}

\subsection{Scientific Contributions}

This work makes several important contributions to computer vision and infrastructure monitoring:

\textbf{Per-Class Threshold Optimization:} We demonstrate that different types of visual conditions require fundamentally different decision strategies. The dramatic improvement from threshold optimization (+28.7 percentage points) suggests this approach may benefit many multi-label classification domains.

\textbf{Complementary Ensemble Design:} Our combination of pure feature learning (Model B) with enhanced preprocessing (Model H) achieves better performance than either approach alone, highlighting the value of architectural diversity in ensemble methods.

\textbf{Real-World Applicability:} The 92\% accuracy achieved makes this system practical for deployment in actual road monitoring scenarios, where previous approaches often fell short of operational requirements.

\subsection{Practical Implications}

The system's high accuracy enables several practical applications:

\begin{itemize}[itemsep=1pt,parsep=0pt,topsep=3pt]
\item \textbf{Automated Road Inspection}: 92\% accuracy supports screening large road networks with minimal manual intervention
\item \textbf{Maintenance Prioritization}: High-confidence detections can trigger immediate maintenance attention
\item \textbf{Cost Reduction}: Automated screening reduces manual inspection workload by over 90\%
\end{itemize}

=======

\textbf{Results}: Established baseline performance metrics and identified the need for enhanced preprocessing approaches.

\subsubsection{Phase 3: Mask-Enhanced Training (May 10, 2025)}

\textbf{Objective}: Integrate road segmentation masks to focus learning on road surface conditions.

\textbf{Key Innovations}:
\begin{itemize}[itemsep=1pt,parsep=0pt,topsep=2pt]
\item U-Net with EfficientNet-B3 encoder architecture
\item Road mask integration for focused training
\item Mixed precision training optimization
\item Comprehensive evaluation pipeline
\end{itemize}

\textbf{Results}: Achieved 88.99\% overall accuracy (+7.64\% improvement with masks), demonstrating the value of road-focused learning.

\subsubsection{Phase 4: Smart Data Splitting (June 28, 2025)}

\textbf{Objective}: Implement road-wise data splitting to prevent data leakage and ensure realistic evaluation.

\textbf{Methodology}:
\begin{itemize}[itemsep=1pt,parsep=0pt,topsep=2pt]
\item Road-based splitting with balanced label distribution across 91 unique roads
\item Quality filtering removing images with <15\% road coverage
\item Conservative augmentation pipeline generating 4x data diversity
\item A/B testing framework for masked vs. unmasked approaches
\end{itemize}

\textbf{Achievements}:
\begin{itemize}[itemsep=1pt,parsep=0pt,topsep=2pt]
\item Train: 11,920 images (45 roads), Val: 3,171 images (23 roads), Test: 3,082 images (23 roads)
\item 97.36\% mask generation success rate with mean road coverage ~35\%
\item Zero data leakage with complete road integrity across splits
\end{itemize}

\subsubsection{Phase 5: Hybrid Training Approach (July 5, 2025)}

\textbf{Objective}: Combine successful elements from previous experiments into a comprehensive training framework.

\textbf{Model Variants Tested}:
\begin{itemize}[itemsep=1pt,parsep=0pt,topsep=2pt]
\item \textbf{Model A}: Pictures + full road masking
\item \textbf{Model B}: Pictures + augmentation (no masking)
\item \textbf{Model C}: Pictures + augmentation + full masking
\item \textbf{Model D}: Pictures + augmentation + partial masking (50\% weight)
\item \textbf{Model H}: EfficientNet-B3 + CLAHE preprocessing + partial masking
\end{itemize}

\textbf{Cross-Platform Implementation}: Designed for Windows, macOS, and Linux compatibility with automatic hardware detection (CUDA/MPS/CPU).

\textbf{Key Findings}: Models B and H emerged as top performers, representing complementary approaches of pure feature learning versus enhanced preprocessing.

\subsubsection{Phase 6: Ensemble Breakthrough (August 1, 2025)}

\textbf{Objective}: Optimize ensemble performance through systematic threshold analysis.

\textbf{Critical Discovery}: Per-class threshold optimization revealed that different distress types require fundamentally different decision strategies:

\begin{itemize}[itemsep=1pt,parsep=0pt,topsep=2pt]
\item Standard uniform thresholds (0.5): 63.3\% accuracy
\item Optimized per-class thresholds: 92.0\% accuracy (+28.7 points)
\item Model complementarity: Model B (8.3\% confidence) + Model H (66.5\% confidence) = optimal ensemble
\end{itemize}

\textbf{Validation Results}: 138/150 predictions correct across 50 test images, confirming production-ready performance.

\begin{figure}[!htb]
\centering
\includegraphics[width=0.9\textwidth]{images/experimental_timeline_detailed.png}
\caption{Comprehensive experimental evolution timeline showing systematic methodology progression from initial development through breakthrough discovery.}
\end{figure}

\subsection{Methodological Insights}

\subsubsection{Data Quality and Annotation}

Our two-stage annotation process combining automated road segmentation with manual polygon-based refinement proved crucial for mask-enhanced models. The 187 manually annotated images (1.03\% of dataset) provided high-quality training examples that enabled precise road boundary delineation.

\subsubsection{Architecture Selection}

Systematic comparison across multiple architectures confirmed EfficientNet-B3's optimal balance between performance and computational efficiency for road distress classification, outperforming ResNet50 variants consistently.

\subsubsection{Training Strategy Evolution}

The progression from basic augmentation to CLAHE preprocessing and road masking demonstrated the importance of domain-specific enhancements. The final ensemble approach leverages both pure feature learning and enhanced preprocessing for maximum robustness.

\subsubsection{Evaluation Methodology}

Road-wise splitting proved essential for realistic performance assessment, preventing the inflated accuracy that occurs with random splitting when multiple images from the same road appear across train/test splits.

\section{Discussion and Impact}

\subsection{Scientific Contributions}

This work makes several important contributions to computer vision and infrastructure monitoring:

\textbf{Per-Class Threshold Optimization:} We demonstrate that different types of visual conditions require fundamentally different decision strategies. The dramatic improvement from threshold optimization (+28.7 percentage points) suggests this approach may benefit many multi-label classification domains.

\textbf{Complementary Ensemble Design:} Our combination of pure feature learning (Model B) with enhanced preprocessing (Model H) achieves better performance than either approach alone, highlighting the value of architectural diversity in ensemble methods.

\textbf{Real-World Applicability:} The 92\% accuracy achieved makes this system practical for deployment in actual road monitoring scenarios, where previous approaches often fell short of operational requirements.

\subsection{Practical Implications}

The system's high accuracy enables several practical applications:

\begin{itemize}[itemsep=1pt,parsep=0pt,topsep=3pt]
\item \textbf{Automated Road Inspection}: 92\% accuracy supports screening large road networks with minimal manual intervention
\item \textbf{Maintenance Prioritization}: High-confidence detections can trigger immediate maintenance attention
\item \textbf{Cost Reduction}: Automated screening reduces manual inspection workload by over 90\%
\end{itemize}

>>>>>>> 96969614
\subsection{Limitations and Future Work}

While our results are promising, several areas merit continued investigation:

\textbf{Generalization:} Our dataset focuses on specific road types and conditions. Validation across diverse geographic regions and road surfaces would strengthen deployment confidence.

\textbf{Temporal Analysis:} Integration of sequential frame analysis could further improve accuracy and provide trend analysis capabilities.

\textbf{Edge Deployment:} Model quantization and optimization for edge devices would enable broader practical deployment.

\section{Conclusion}

This project demonstrates that systematic experimental methodology combined with innovative threshold optimization can achieve breakthrough performance in multi-label classification tasks. Our journey from 63.3\% to 92\% accuracy illustrates the importance of looking beyond architectural innovations to fundamental assumptions about decision making in machine learning systems.

The key insight—that different types of visual conditions require different sensitivity levels—may have broad applicability beyond road distress detection. Our per-class threshold optimization approach, combined with complementary ensemble design, provides a practical framework for tackling class imbalance challenges in real-world computer vision applications.

The complete system, including the two-model ensemble, per-class threshold optimization, and deployment pipeline, represents a production-ready solution for automated road infrastructure monitoring. With 92\% accuracy and real-time processing capabilities, this work bridges the gap between research and practical deployment in a critical infrastructure domain.

\end{document}<|MERGE_RESOLUTION|>--- conflicted
+++ resolved
@@ -76,7 +76,6 @@
 \section{Introduction}
 
 Road infrastructure monitoring faces a critical challenge: how to automatically detect and classify different types of distress conditions with the accuracy needed for real-world deployment. Traditional computer vision approaches often struggle with class imbalance, varying environmental conditions, and the need to distinguish between multiple simultaneous conditions in a single image.
-<<<<<<< HEAD
 
 This project began with a deceptively simple goal—classify road images into three categories: damage, occlusion, and crop issues. However, what we discovered through systematic experimentation transformed our understanding of multi-label classification for infrastructure monitoring.
 
@@ -92,23 +91,6 @@
 
 Our work contributes to this field by demonstrating that per-class threshold optimization can dramatically improve ensemble performance, particularly in infrastructure monitoring applications where false negatives and false positives carry different operational costs for different condition types.
 
-=======
-
-This project began with a deceptively simple goal—classify road images into three categories: damage, occlusion, and crop issues. However, what we discovered through systematic experimentation transformed our understanding of multi-label classification for infrastructure monitoring.
-
-Our breakthrough came not from architectural innovations alone, but from recognizing that different types of distress require fundamentally different decision strategies. Through systematic threshold optimization, we developed balanced per-class thresholds that achieve robust performance across diverse conditions: damage (0.50), occlusion (0.40), and crop (0.49). This approach prioritizes practical deployment readiness with consistent precision-recall balance rather than peak accuracy metrics.
-
-The journey involved extensive experimentation across multiple model variants, preprocessing techniques, and ensemble strategies. A crucial methodological component was the development of a two-stage annotation process combining automated road segmentation with manual polygon-based refinement, enabling precise road boundary delineation for mask-enhanced models. Our final system combines two complementary EfficientNet-B3 models in a carefully calibrated ensemble that leverages the strengths of both pure feature learning and enhanced preprocessing approaches.
-
-\section{Related Work}
-
-Deep learning approaches to road condition assessment have evolved from single-class detection systems to multi-label frameworks capable of handling complex real-world scenarios \citet{he2016deep}. EfficientNet architectures have proven particularly effective for infrastructure monitoring due to their optimal accuracy-efficiency trade-offs \citet{krizhevsky2012imagenet}.
-
-Recent advances in ensemble learning for computer vision tasks demonstrate that combining complementary models often outperforms individual architectures, particularly in scenarios with class imbalance or challenging environmental conditions \citet{bishop2006pattern}. However, most existing approaches apply uniform decision thresholds across all classes, potentially limiting performance in multi-label scenarios where different conditions require different sensitivity levels.
-
-Our work contributes to this field by demonstrating that per-class threshold optimization can dramatically improve ensemble performance, particularly in infrastructure monitoring applications where false negatives and false positives carry different operational costs for different condition types.
-
->>>>>>> 96969614
 \section{Dataset and Methodology}
 
 \subsection{Dataset Composition}
@@ -121,15 +103,12 @@
 \item \textbf{Test Set}: 3,632 images (20.0\%)
 \end{itemize}
 
-<<<<<<< HEAD
-=======
 \begin{figure}[!htb]
 \centering
 \includegraphics[width=0.85\textwidth]{images/dataset_split_analysis.png}
 \caption{Comprehensive dataset organization showing road-based splitting across 91 unique roads to prevent data leakage and ensure realistic evaluation conditions.}
 \end{figure}
 
->>>>>>> 96969614
 \subsection{Label Distribution and Class Imbalance}
 
 The dataset exhibits significant class imbalance, which proved crucial to our eventual breakthrough in per-class threshold optimization:
@@ -153,15 +132,6 @@
 \end{itemize}
 
 The severe imbalance in crop detection (4.3\% positive examples) and moderate imbalance in occlusion detection (19.1\%) drove our exploration of adaptive threshold strategies.
-<<<<<<< HEAD
-
-\subsection{Road Section Annotation Process}
-
-A critical component of our approach involved creating precise road masks for mask-enhanced model variants. This process combined automated segmentation with manual annotation refinement to ensure accurate road boundary delineation.
-
-\textbf{Two-Stage Annotation Pipeline:}
-
-=======
 
 \begin{figure}[!htb]
 \centering
@@ -188,7 +158,6 @@
 
 \textbf{Two-Stage Annotation Pipeline:}
 
->>>>>>> 96969614
 \textbf{Stage 1 - Automated Road Segmentation:} We employed a pre-trained U-Net model with ResNet34 encoder to generate initial road masks from raw images. This model was trained specifically for road segmentation using:
 \begin{itemize}[itemsep=1pt,parsep=0pt,topsep=2pt]
 \item Combined Dice + Binary Cross-Entropy loss
@@ -227,74 +196,6 @@
 \textbf{Model C}: EfficientNet-B3 + augmentation + full masking (using annotated boundaries)
 \textbf{Model D}: EfficientNet-B3 + augmentation + partial masking (0.5 weight, using annotated boundaries)
 \textbf{Model H}: EfficientNet-B3 + CLAHE preprocessing + partial masking (using annotated boundaries)
-<<<<<<< HEAD
-
-Models A, C, D, and H leveraged our precisely annotated road boundaries to focus learning on road surface conditions while filtering out irrelevant background features. Through extensive evaluation, Models B and H emerged as our top performers, representing complementary approaches: pure feature learning versus enhanced preprocessing with road masking. This led to our breakthrough two-model ensemble approach.
-
-\section{Architecture and Training}
-
-\subsection{Individual Model Architectures}
-
-\textbf{Model B (Primary):} Pure EfficientNet-B3 with augmentation, no preprocessing masks.
-\begin{itemize}[itemsep=1pt,parsep=0pt,topsep=2pt]
-\item EfficientNet-B3 backbone (12M parameters)
-\item Progressive classifier: 1536 → 512 → 256 → 128 → 3 outputs
-\item Batch normalization and dropout (0.5) for regularization
-\item Multi-label binary classification with sigmoid activation
-\end{itemize}
-
-\textbf{Model H (Enhanced):} EfficientNet-B3 with advanced preprocessing and road masking.
-\begin{itemize}[itemsep=1pt,parsep=0pt,topsep=2pt]
-\item CLAHE preprocessing for enhanced contrast
-\item Partial road masking using manually annotated road boundaries (0.5 weight for non-road regions)
-\item Same backbone architecture as Model B
-\item Enhanced sensitivity to edge cases and low-contrast conditions through focused road attention
-\end{itemize}
-
-\subsection{Training Configuration}
-
-Both models were trained with identical hyperparameters:
-
-\begin{itemize}[itemsep=1pt,parsep=0pt,topsep=3pt]
-\item \textbf{Optimizer}: AdamW (lr=1e-3, weight decay=1e-4)
-\item \textbf{Scheduler}: Cosine annealing with warmup
-\item \textbf{Batch Size}: 32, Mixed Precision FP16
-\item \textbf{Early Stopping}: Patience 7-10 epochs on validation accuracy
-\item \textbf{Data Augmentation}: Rotation (±5°), flips, brightness/contrast, Gaussian noise
-\end{itemize}
-
-\subsection{Two-Model Ensemble Strategy}
-
-Our breakthrough approach combines Models B and H using equal weighting (0.5/0.5) with per-class threshold optimization:
-
-\begin{figure}[!htb]
-\centering
-\begin{tikzpicture}[
-  node distance=5mm,
-  box/.style={draw, rounded corners, align=center, minimum width=3cm, minimum height=1cm, inner sep=2pt, font=\small},
-  arr/.style={-Latex}
-]
-  \node[box] (input) {Input Image\\$256 \times 256 \times 3$};
-  
-  \node[box, below left=8mm of input] (modelb) {Model B\\EfficientNet-B3\\(Augmentation)};
-  \node[box, below right=8mm of input] (modelh) {Model H\\EfficientNet-B3\\(CLAHE + Masks)};
-  
-  \node[box, below=12mm of input] (ensemble) {Ensemble Averaging\\(0.5/0.5 weights)};
-  
-  \node[box, below=8mm of ensemble] (thresholds) {Per-Class Thresholds\\Dam:0.50, Occ:0.40, Crop:0.49};
-  
-  \node[box, below=8mm of thresholds] (output) {Final Predictions};
-  
-  \draw[arr] (input) -- (modelb);
-  \draw[arr] (input) -- (modelh);
-  \draw[arr] (modelb) -- (ensemble);
-  \draw[arr] (modelh) -- (ensemble);
-  \draw[arr] (ensemble) -- (thresholds);
-  \draw[arr] (thresholds) -- (output);
-\end{tikzpicture}
-\caption{Two-model ensemble architecture with per-class threshold optimization}
-\end{figure}
-=======
 
 Models A, C, D, and H leveraged our precisely annotated road boundaries to focus learning on road surface conditions while filtering out irrelevant background features. Through extensive evaluation, Models B and H emerged as our top performers, representing complementary approaches: pure feature learning versus enhanced preprocessing with road masking. This led to our breakthrough two-model ensemble approach.
 
@@ -361,7 +262,6 @@
   \end{tikzpicture}
   \caption{Two-model ensemble architecture with per-class threshold optimization}
   \end{figure}
->>>>>>> 96969614
 
 \section{Comprehensive Performance Analysis}
 
@@ -377,7 +277,12 @@
 
 The precision-recall curves demonstrate class separability under realistic class imbalance conditions, with crop detection dominating the performance space while damage detection presents the greatest classification challenge due to its flatter PR curve characteristics.
 
-<<<<<<< HEAD
+\begin{figure}[!htb]
+\centering
+\includegraphics[width=0.85\textwidth]{images/performance_metrics_analysis.png}
+\caption{Global performance metrics showing ROC AUC and Average Precision scores across all classification tasks, demonstrating varying degrees of class separability.}
+\end{figure}
+
 \subsection{Operational Performance Analysis}
 
 Our balanced threshold configuration provides the following operational characteristics per 1,000 processed images:
@@ -390,29 +295,47 @@
 
 This alert distribution enables practical deployment scenarios where different response strategies can be applied based on class-specific confidence levels and operational requirements.
 
+\begin{figure}[!htb]
+\centering
+\includegraphics[width=0.85\textwidth]{images/operational_performance_analysis.png}
+\caption{Operational performance analysis showing expected alert rates and miss rates per 1,000 processed images for practical deployment scenarios.}
+\end{figure}
+
 \subsection{Alternative Threshold Strategies}
 
 Beyond our balanced approach, we identified two additional operational modes:
 
 \textbf{High-Recall Mode} (targeting ~90\% recall):
 \begin{itemize}[itemsep=1pt,parsep=0pt,topsep=2pt]
-\item Damage (τ≈0.12): P=0.32, R=0.90 — suitable for comprehensive audits
-\item Occlusion (τ≈0.10): P=0.52, R=0.91 — effective for safety sweeps
-\item Crop (τ≈0.25): P=0.78, R=0.90 — maintains good precision
+\item Damage ($\tau \approx 0.12$): P=0.32, R=0.90 — suitable for comprehensive audits
+\item Occlusion ($\tau \approx 0.10$): P=0.52, R=0.91 — effective for safety sweeps
+\item Crop ($\tau \approx 0.25$): P=0.78, R=0.90 — maintains good precision
 \end{itemize}
 
 \textbf{High-Precision Mode} (targeting 80-90\% precision):
 \begin{itemize}[itemsep=1pt,parsep=0pt,topsep=2pt]
-\item Damage (τ≈0.89): P=0.80, R=0.19 — requires human verification
-\item Occlusion (τ≈0.64): P=0.90, R=0.49 — automated action suitable
-\item Crop (τ≈0.38): P=0.90, R=0.87 — excellent automation candidate
-\end{itemize}
+\item Damage ($\tau \approx 0.89$): P=0.80, R=0.19 — requires human verification
+\item Occlusion ($\tau \approx 0.64$): P=0.90, R=0.49 — automated action suitable
+\item Crop ($\tau \approx 0.38$): P=0.90, R=0.87 — excellent automation candidate
+\end{itemize}
+
+\begin{figure}[!htb]
+\centering
+\includegraphics[width=0.85\textwidth]{images/threshold_strategies_comparison.png}
+\caption{Comparison of three operational threshold strategies (balanced, high-recall, high-precision) showing performance trade-offs and recommended use cases.}
+\end{figure}
 
 \section{Results and Breakthrough Discovery}
 
 \subsection{Individual Model Performance}
 
 Our systematic evaluation revealed complementary strengths between our two best models:
+
+\begin{figure}[!htb]
+\centering
+\includegraphics[width=0.85\textwidth]{images/model_comparison_detailed.png}
+\caption{Comprehensive comparison of individual models showing complementary strengths between pure feature learning (Model B) and enhanced preprocessing (Model H) approaches.}
+\end{figure}
 
 \begin{table}[!h]
 \centering
@@ -441,9 +364,21 @@
 \item Crop: Precision 97.4\%, Recall 94.4\%, F1 95.9\%
 \end{itemize}
 
+\begin{figure}[!htb]
+\centering
+\includegraphics[width=0.85\textwidth]{images/individual_model_breakdown.png}
+\caption{Detailed per-class performance breakdown for both models showing why ensemble combination outperforms individual approaches.}
+\end{figure}
+
 \subsection{The Per-Class Threshold Breakthrough}
 
 The critical discovery that transformed our project came through systematic threshold optimization. Standard ensemble approaches using uniform 0.5 thresholds achieved only 63.3\% accuracy. However, optimizing thresholds per class revealed fundamental insights about road distress detection:
+
+\begin{figure}[!htb]
+\centering
+\includegraphics[width=0.85\textwidth]{images/breakthrough_analysis.png}
+\caption{Dramatic visualization of the per-class threshold breakthrough showing 28.7\% accuracy improvement from threshold optimization across all classification tasks.}
+\end{figure}
 
 \begin{table}[!h]
 \centering
@@ -467,6 +402,12 @@
 
 \textbf{Crop Detection (0.49 threshold):} The near-standard threshold achieves exceptional precision (0.99) and strong recall (0.86) with 99\% accuracy, effectively identifying incomplete road views while minimizing false alarms.
 
+\begin{figure}[!htb]
+\centering
+\includegraphics[width=0.85\textwidth]{images/threshold_optimization_analysis.png}
+\caption{Comprehensive per-class threshold optimization results showing how different distress types require fundamentally different decision sensitivity levels.}
+\end{figure}
+
 \subsection{Final Ensemble Results}
 
 Our balanced threshold ensemble achieved strong performance optimized for general monitoring:
@@ -529,207 +470,11 @@
 
 \textbf{Key Activities}:
 \begin{itemize}[itemsep=1pt,parsep=0pt,topsep=2pt]
-=======
-\begin{figure}[!htb]
-\centering
-\includegraphics[width=0.85\textwidth]{images/performance_metrics_analysis.png}
-\caption{Global performance metrics showing ROC AUC and Average Precision scores across all classification tasks, demonstrating varying degrees of class separability.}
-\end{figure}
-
-\subsection{Operational Performance Analysis}
-
-Our balanced threshold configuration provides the following operational characteristics per 1,000 processed images:
-
-\begin{itemize}[itemsep=1pt,parsep=0pt,topsep=3pt]
-\item \textbf{Damage}: ~291 alerts generated, 82 actual cases missed
-\item \textbf{Occlusion}: ~146 alerts generated, 39 actual cases missed  
-\item \textbf{Crop}: ~38 alerts generated, 6 actual cases missed
-\end{itemize}
-
-This alert distribution enables practical deployment scenarios where different response strategies can be applied based on class-specific confidence levels and operational requirements.
-
-\begin{figure}[!htb]
-\centering
-\includegraphics[width=0.85\textwidth]{images/operational_performance_analysis.png}
-\caption{Operational performance analysis showing expected alert rates and miss rates per 1,000 processed images for practical deployment scenarios.}
-\end{figure}
-
-\subsection{Alternative Threshold Strategies}
-
-Beyond our balanced approach, we identified two additional operational modes:
-
-\textbf{High-Recall Mode} (targeting ~90\% recall):
-\begin{itemize}[itemsep=1pt,parsep=0pt,topsep=2pt]
-\item Damage ($\tau \approx 0.12$): P=0.32, R=0.90 — suitable for comprehensive audits
-\item Occlusion ($\tau \approx 0.10$): P=0.52, R=0.91 — effective for safety sweeps
-\item Crop ($\tau \approx 0.25$): P=0.78, R=0.90 — maintains good precision
-\end{itemize}
-
-\textbf{High-Precision Mode} (targeting 80-90\% precision):
-\begin{itemize}[itemsep=1pt,parsep=0pt,topsep=2pt]
-\item Damage ($\tau \approx 0.89$): P=0.80, R=0.19 — requires human verification
-\item Occlusion ($\tau \approx 0.64$): P=0.90, R=0.49 — automated action suitable
-\item Crop ($\tau \approx 0.38$): P=0.90, R=0.87 — excellent automation candidate
-\end{itemize}
-
-\begin{figure}[!htb]
-\centering
-\includegraphics[width=0.85\textwidth]{images/threshold_strategies_comparison.png}
-\caption{Comparison of three operational threshold strategies (balanced, high-recall, high-precision) showing performance trade-offs and recommended use cases.}
-\end{figure}
-
-\section{Results and Breakthrough Discovery}
-
-\subsection{Individual Model Performance}
-
-Our systematic evaluation revealed complementary strengths between our two best models:
-
-\begin{figure}[!htb]
-\centering
-\includegraphics[width=0.85\textwidth]{images/model_comparison_detailed.png}
-\caption{Comprehensive comparison of individual models showing complementary strengths between pure feature learning (Model B) and enhanced preprocessing (Model H) approaches.}
-\end{figure}
-
-\begin{table}[!h]
-\centering
-\begin{tabular}{lccc}
-\toprule
-\textbf{Model} & \textbf{Macro F1} & \textbf{Time (h)} & \textbf{Epoch} \\
-\midrule
-Model B & 0.806 & 1.26 & 21 \\
-Model H & 0.781 & 2.99 & 37 \\
-\bottomrule
-\end{tabular}
-\caption{Individual model comparison}
-\end{table}
-
-\noindent\textbf{Model B:} Pure feature learning approach
-\begin{itemize}[itemsep=1pt,parsep=0pt,topsep=2pt]
-\item Damage: Precision 63.6\%, Recall 65.8\%, F1 64.7\%
-\item Occlusion: Precision 80.1\%, Recall 80.5\%, F1 80.3\%
-\item Crop: Precision 97.5\%, Recall 96.3\%, F1 96.9\%
-\end{itemize}
-
-\noindent\textbf{Model H:} Enhanced preprocessing approach
-\begin{itemize}[itemsep=1pt,parsep=0pt,topsep=2pt]
-\item Damage: Precision 57.8\%, Recall 64.3\%, F1 60.9\%
-\item Occlusion: Precision 81.7\%, Recall 73.8\%, F1 77.6\%
-\item Crop: Precision 97.4\%, Recall 94.4\%, F1 95.9\%
-\end{itemize}
-
-\begin{figure}[!htb]
-\centering
-\includegraphics[width=0.85\textwidth]{images/individual_model_breakdown.png}
-\caption{Detailed per-class performance breakdown for both models showing why ensemble combination outperforms individual approaches.}
-\end{figure}
-
-\subsection{The Per-Class Threshold Breakthrough}
-
-The critical discovery that transformed our project came through systematic threshold optimization. Standard ensemble approaches using uniform 0.5 thresholds achieved only 63.3\% accuracy. However, optimizing thresholds per class revealed fundamental insights about road distress detection:
-
-\begin{figure}[!htb]
-\centering
-\includegraphics[width=0.85\textwidth]{images/breakthrough_analysis.png}
-\caption{Dramatic visualization of the per-class threshold breakthrough showing 28.7\% accuracy improvement from threshold optimization across all classification tasks.}
-\end{figure}
-
-\begin{table}[!h]
-\centering
-\begin{tabular}{lcccc}
-\toprule
-\textbf{Class} & \textbf{Threshold} & \textbf{Precision} & \textbf{Recall} & \textbf{Accuracy} \\
-\midrule
-Damage & 0.50 & 0.54 & 0.66 & 0.79 \\
-Occlusion & 0.40 & 0.80 & 0.75 & 0.93 \\
-Crop & 0.49 & 0.99 & 0.86 & 0.99 \\
-\bottomrule
-\end{tabular}
-\caption{Balanced per-class thresholds for general monitoring}
-\end{table}
-
-\noindent\textbf{Key Insights:}
-
-\textbf{Damage Detection (0.50 threshold):} The balanced threshold provides optimal trade-off between precision (0.54) and recall (0.66), achieving 79\% accuracy for general monitoring scenarios while maintaining reasonable detection sensitivity.
-
-\textbf{Occlusion Detection (0.40 threshold):} The lowered threshold captures subtle environmental factors—shadows, vegetation, or debris—achieving high precision (0.80) and good recall (0.75) with 93\% accuracy, significantly outperforming standard 0.5 thresholds.
-
-\textbf{Crop Detection (0.49 threshold):} The near-standard threshold achieves exceptional precision (0.99) and strong recall (0.86) with 99\% accuracy, effectively identifying incomplete road views while minimizing false alarms.
-
-\begin{figure}[!htb]
-\centering
-\includegraphics[width=0.85\textwidth]{images/threshold_optimization_analysis.png}
-\caption{Comprehensive per-class threshold optimization results showing how different distress types require fundamentally different decision sensitivity levels.}
-\end{figure}
-
-\subsection{Final Ensemble Results}
-
-Our balanced threshold ensemble achieved strong performance optimized for general monitoring:
-
-\begin{itemize}[itemsep=1pt,parsep=0pt,topsep=3pt]
-\item \textbf{Balanced Performance:} Optimized for practical deployment scenarios
-\item \textbf{Individual Class Performance:} 79\% (damage), 93\% (occlusion), 99\% (crop)
-\item \textbf{Precision-Recall Balance:} Damage (P=0.54, R=0.66), Occlusion (P=0.80, R=0.75), Crop (P=0.99, R=0.86)
-\item \textbf{Deployment Ready:} Balanced thresholds provide reliable performance across diverse road conditions
-\end{itemize}
-
-This balanced approach demonstrates that ensemble methods with carefully tuned per-class thresholds can provide robust performance suitable for real-world road monitoring applications, prioritizing consistent detection over peak accuracy metrics.
-
-\section{Technical Implementation}
-
-\subsection{Deployment Pipeline}
-
-Our production system includes comprehensive inference capabilities:
-
-\begin{itemize}[itemsep=1pt,parsep=0pt,topsep=3pt]
-\item \textbf{Multi-Model Ensemble Engine}: Seamless integration of Model B and Model H
-\item \textbf{Grad-CAM Visualization}: Individual and combined attention maps for interpretability
-\item \textbf{Web Interface}: Modern Streamlit-based UI with real-time processing
-\item \textbf{Batch Processing}: Efficient handling of multiple images
-\item \textbf{Configurable Thresholds}: Dynamic adjustment of per-class decision boundaries
-\end{itemize}
-
-\subsection{Performance Characteristics}
-
-\begin{itemize}[itemsep=1pt,parsep=0pt,topsep=3pt]
-\item \textbf{Inference Speed}: ~50ms per image on RTX 4070 Ti Super
-\item \textbf{Memory Usage}: ~4GB GPU memory for dual model ensemble
-\item \textbf{Scalability}: Supports batch processing with configurable parallelization
-\item \textbf{Reliability}: Comprehensive error handling and fallback mechanisms
-\end{itemize}
-
-\section{Experimental Evolution and Methodology}
-
-\subsection{Comprehensive Experimental Timeline}
-
-Our research methodology involved systematic experimentation across multiple phases, each building upon previous insights to achieve our final breakthrough. This section documents the complete experimental journey that led to our balanced ensemble approach.
-
-\subsubsection{Phase 1: Initial Development (April 8, 2025)}
-
-\textbf{Objective}: Establish foundational project architecture and data processing pipelines.
-
-\textbf{Key Activities}:
-\begin{itemize}[itemsep=1pt,parsep=0pt,topsep=2pt]
-\item Project structure and configuration setup
-\item Dataset organization and preprocessing pipeline development
-\item Comprehensive exploratory data analysis
-\item Core utility and component creation
-\end{itemize}
-
-\textbf{Outcomes}: Created reusable data processing utilities and established project conventions that supported all subsequent experiments.
-
-\subsubsection{Phase 2: Model Training Foundation (April 27, 2025)}
-
-\textbf{Objective}: Develop initial model architectures and training pipelines.
-
-\textbf{Key Activities}:
-\begin{itemize}[itemsep=1pt,parsep=0pt,topsep=2pt]
->>>>>>> 96969614
 \item EfficientNet-B3 and ResNet50 architecture implementation
 \item Basic training pipeline with standard augmentation
 \item Initial performance baseline establishment
 \item Model evaluation and visualization tools
 \end{itemize}
-<<<<<<< HEAD
 
 \textbf{Results}: Established baseline performance metrics and identified the need for enhanced preprocessing approaches.
 
@@ -797,6 +542,12 @@
 
 \textbf{Validation Results}: 138/150 predictions correct across 50 test images, confirming production-ready performance.
 
+\begin{figure}[!htb]
+\centering
+\includegraphics[width=0.9\textwidth]{images/experimental_timeline_detailed.png}
+\caption{Comprehensive experimental evolution timeline showing systematic methodology progression from initial development through breakthrough discovery.}
+\end{figure}
+
 \subsection{Methodological Insights}
 
 \subsubsection{Data Quality and Annotation}
@@ -837,121 +588,6 @@
 \item \textbf{Cost Reduction}: Automated screening reduces manual inspection workload by over 90\%
 \end{itemize}
 
-=======
-
-\textbf{Results}: Established baseline performance metrics and identified the need for enhanced preprocessing approaches.
-
-\subsubsection{Phase 3: Mask-Enhanced Training (May 10, 2025)}
-
-\textbf{Objective}: Integrate road segmentation masks to focus learning on road surface conditions.
-
-\textbf{Key Innovations}:
-\begin{itemize}[itemsep=1pt,parsep=0pt,topsep=2pt]
-\item U-Net with EfficientNet-B3 encoder architecture
-\item Road mask integration for focused training
-\item Mixed precision training optimization
-\item Comprehensive evaluation pipeline
-\end{itemize}
-
-\textbf{Results}: Achieved 88.99\% overall accuracy (+7.64\% improvement with masks), demonstrating the value of road-focused learning.
-
-\subsubsection{Phase 4: Smart Data Splitting (June 28, 2025)}
-
-\textbf{Objective}: Implement road-wise data splitting to prevent data leakage and ensure realistic evaluation.
-
-\textbf{Methodology}:
-\begin{itemize}[itemsep=1pt,parsep=0pt,topsep=2pt]
-\item Road-based splitting with balanced label distribution across 91 unique roads
-\item Quality filtering removing images with <15\% road coverage
-\item Conservative augmentation pipeline generating 4x data diversity
-\item A/B testing framework for masked vs. unmasked approaches
-\end{itemize}
-
-\textbf{Achievements}:
-\begin{itemize}[itemsep=1pt,parsep=0pt,topsep=2pt]
-\item Train: 11,920 images (45 roads), Val: 3,171 images (23 roads), Test: 3,082 images (23 roads)
-\item 97.36\% mask generation success rate with mean road coverage ~35\%
-\item Zero data leakage with complete road integrity across splits
-\end{itemize}
-
-\subsubsection{Phase 5: Hybrid Training Approach (July 5, 2025)}
-
-\textbf{Objective}: Combine successful elements from previous experiments into a comprehensive training framework.
-
-\textbf{Model Variants Tested}:
-\begin{itemize}[itemsep=1pt,parsep=0pt,topsep=2pt]
-\item \textbf{Model A}: Pictures + full road masking
-\item \textbf{Model B}: Pictures + augmentation (no masking)
-\item \textbf{Model C}: Pictures + augmentation + full masking
-\item \textbf{Model D}: Pictures + augmentation + partial masking (50\% weight)
-\item \textbf{Model H}: EfficientNet-B3 + CLAHE preprocessing + partial masking
-\end{itemize}
-
-\textbf{Cross-Platform Implementation}: Designed for Windows, macOS, and Linux compatibility with automatic hardware detection (CUDA/MPS/CPU).
-
-\textbf{Key Findings}: Models B and H emerged as top performers, representing complementary approaches of pure feature learning versus enhanced preprocessing.
-
-\subsubsection{Phase 6: Ensemble Breakthrough (August 1, 2025)}
-
-\textbf{Objective}: Optimize ensemble performance through systematic threshold analysis.
-
-\textbf{Critical Discovery}: Per-class threshold optimization revealed that different distress types require fundamentally different decision strategies:
-
-\begin{itemize}[itemsep=1pt,parsep=0pt,topsep=2pt]
-\item Standard uniform thresholds (0.5): 63.3\% accuracy
-\item Optimized per-class thresholds: 92.0\% accuracy (+28.7 points)
-\item Model complementarity: Model B (8.3\% confidence) + Model H (66.5\% confidence) = optimal ensemble
-\end{itemize}
-
-\textbf{Validation Results}: 138/150 predictions correct across 50 test images, confirming production-ready performance.
-
-\begin{figure}[!htb]
-\centering
-\includegraphics[width=0.9\textwidth]{images/experimental_timeline_detailed.png}
-\caption{Comprehensive experimental evolution timeline showing systematic methodology progression from initial development through breakthrough discovery.}
-\end{figure}
-
-\subsection{Methodological Insights}
-
-\subsubsection{Data Quality and Annotation}
-
-Our two-stage annotation process combining automated road segmentation with manual polygon-based refinement proved crucial for mask-enhanced models. The 187 manually annotated images (1.03\% of dataset) provided high-quality training examples that enabled precise road boundary delineation.
-
-\subsubsection{Architecture Selection}
-
-Systematic comparison across multiple architectures confirmed EfficientNet-B3's optimal balance between performance and computational efficiency for road distress classification, outperforming ResNet50 variants consistently.
-
-\subsubsection{Training Strategy Evolution}
-
-The progression from basic augmentation to CLAHE preprocessing and road masking demonstrated the importance of domain-specific enhancements. The final ensemble approach leverages both pure feature learning and enhanced preprocessing for maximum robustness.
-
-\subsubsection{Evaluation Methodology}
-
-Road-wise splitting proved essential for realistic performance assessment, preventing the inflated accuracy that occurs with random splitting when multiple images from the same road appear across train/test splits.
-
-\section{Discussion and Impact}
-
-\subsection{Scientific Contributions}
-
-This work makes several important contributions to computer vision and infrastructure monitoring:
-
-\textbf{Per-Class Threshold Optimization:} We demonstrate that different types of visual conditions require fundamentally different decision strategies. The dramatic improvement from threshold optimization (+28.7 percentage points) suggests this approach may benefit many multi-label classification domains.
-
-\textbf{Complementary Ensemble Design:} Our combination of pure feature learning (Model B) with enhanced preprocessing (Model H) achieves better performance than either approach alone, highlighting the value of architectural diversity in ensemble methods.
-
-\textbf{Real-World Applicability:} The 92\% accuracy achieved makes this system practical for deployment in actual road monitoring scenarios, where previous approaches often fell short of operational requirements.
-
-\subsection{Practical Implications}
-
-The system's high accuracy enables several practical applications:
-
-\begin{itemize}[itemsep=1pt,parsep=0pt,topsep=3pt]
-\item \textbf{Automated Road Inspection}: 92\% accuracy supports screening large road networks with minimal manual intervention
-\item \textbf{Maintenance Prioritization}: High-confidence detections can trigger immediate maintenance attention
-\item \textbf{Cost Reduction}: Automated screening reduces manual inspection workload by over 90\%
-\end{itemize}
-
->>>>>>> 96969614
 \subsection{Limitations and Future Work}
 
 While our results are promising, several areas merit continued investigation:
